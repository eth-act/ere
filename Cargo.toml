[workspace]
members = [
    "crates/build-utils",
    # zkVMs
    "crates/ere-jolt",
    "crates/ere-nexus",
    "crates/ere-openvm",
    "crates/ere-pico",
    "crates/ere-risc0",
    "crates/ere-sp1",
    "crates/ere-zisk",
<<<<<<< HEAD
    "crates/ere-zkm",
=======
    # zkVM interface
    "crates/zkvm-interface",

    # Guest compilers
    "docker/sp1",
    "docker/risc0",
>>>>>>> 21e2c161
]
resolver = "2"

[workspace.package]
version = "0.1.0"
edition = "2024"
rust-version = "1.85"
license = "MIT OR Apache-2.0"

[workspace.lints]

[workspace.dependencies]
tracing = "0.1.41"
tempfile = "3.3"
toml = "0.8"
clap = { version = "4.5.41", features = ["derive"] }
anyhow = "1.0"
hex = "0.4.3"

# local dependencies
zkvm-interface = { path = "crates/zkvm-interface" }
build-utils = { path = "crates/build-utils" }

[patch.crates-io]
# These patches are only needed by Jolt
ark-ff = { git = "https://github.com/a16z/arkworks-algebra", branch = "v0.5.0-optimize-mul-u64" }
ark-ec = { git = "https://github.com/a16z/arkworks-algebra", branch = "v0.5.0-optimize-mul-u64" }
ark-serialize = { git = "https://github.com/a16z/arkworks-algebra", branch = "v0.5.0-optimize-mul-u64" }<|MERGE_RESOLUTION|>--- conflicted
+++ resolved
@@ -9,16 +9,12 @@
     "crates/ere-risc0",
     "crates/ere-sp1",
     "crates/ere-zisk",
-<<<<<<< HEAD
-    "crates/ere-zkm",
-=======
     # zkVM interface
     "crates/zkvm-interface",
 
     # Guest compilers
     "docker/sp1",
     "docker/risc0",
->>>>>>> 21e2c161
 ]
 resolver = "2"
 
