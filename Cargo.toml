--- conflicted
+++ resolved
@@ -12,15 +12,9 @@
     "crates/ere-zkm",
     # zkVM interface
     "crates/zkvm-interface",
-<<<<<<< HEAD
-    "docker/risc0",
-    # Guest compilers
-    "docker/sp1",
-=======
     # CLI and dockerized zkVM
     "crates/ere-cli",
     "crates/ere-dockerized",
->>>>>>> 63f4ab1f
 ]
 resolver = "2"
 
